--- conflicted
+++ resolved
@@ -1,12 +1,7 @@
 # chromadesk/core/wallpaper.py
 """
-<<<<<<< HEAD
 Handles setting the desktop wallpaper for GNOME environments and sending
 notifications, adapting to different session types and available settings keys.
-=======
-Handles setting the desktop wallpaper for GNOME environments,
-adapting to different session types and available settings keys.
->>>>>>> b21cfc06
 """
 
 import subprocess
@@ -14,7 +9,6 @@
 from pathlib import Path
 import shutil
 import os
-<<<<<<< HEAD
 # Attempt imports for notification libraries - handle if missing
 try:
     import notify2
@@ -27,8 +21,6 @@
 except ImportError:
     DBUS_PYTHON_AVAILABLE = False
 
-=======
->>>>>>> b21cfc06
 
 logger = logging.getLogger(__name__)
 
@@ -39,7 +31,6 @@
 KEY_PICTURE_OPTIONS = "picture-options"
 
 # ==============================================================================
-<<<<<<< HEAD
 # Notification Functions
 # ==============================================================================
 
@@ -111,8 +102,8 @@
         return False
     # Catch any other unexpected errors
     except Exception as e:
-        logger.error(f"Error sending notification via dbus-python: {e}", exc_info=True)
-        return False
+         logger.error(f"An unexpected error occurred checking gsettings keys: {e}")
+         return False
 
 def send_notification(title: str, message: str):
     """
@@ -191,57 +182,6 @@
         return False # Failed to list keys, assume the specific key doesn't exist
     except Exception as e:
          logger.error(f"An unexpected error occurred checking gsettings keys: {e}", exc_info=True)
-=======
-# Note: Requires notification sending functions to be defined above this point.
-# These functions (_send_notification_notify2, _send_notification_dbus,
-# send_notification) handle sending desktop notifications and are assumed
-# to exist from previous versions or another part of the module.
-# If they are not defined elsewhere, they need to be included here.
-# Example placeholder (replace with actual functions if needed):
-# def send_notification(title: str, message: str):
-#     logger.warning("Notification sending not implemented in this snippet.")
-# ==============================================================================
-
-
-def _check_gsettings_key_exists(schema: str, key: str) -> bool:
-    """
-    Checks if a specific key exists within a gsettings schema using the CLI tool.
-
-    Args:
-        schema: The gsettings schema path (e.g., "org.gnome.desktop.background").
-        key: The specific key name to check for (e.g., "picture-uri-dark").
-
-    Returns:
-        True if the key exists and can be listed, False otherwise.
-    """
-    # Ensure the command-line tool is available first
-    if not shutil.which("gsettings"):
-        logger.warning("Cannot check gsettings key: 'gsettings' command not found.")
-        return False # Assume key doesn't exist if we can't check
-
-    cmd = ['gsettings', 'list-keys', schema]
-    try:
-        # Execute 'gsettings list-keys <schema>'
-        result = subprocess.run(cmd, capture_output=True, text=True, check=True, timeout=5)
-        key_list = result.stdout.splitlines() # Get list of keys in the schema
-        exists = key in key_list # Check if our target key is in the list
-        logger.debug(f"Schema '{schema}' keys checked. Key '{key}' exists: {exists}")
-        return exists
-    except FileNotFoundError:
-        # Defensive check, though shutil.which should catch it.
-        logger.error(f"Command failed: '{cmd[0]}' not found during key check.")
-        return False
-    except subprocess.TimeoutExpired:
-        logger.error(f"Command timed out while listing keys for schema '{schema}'.")
-        return False
-    except subprocess.CalledProcessError as e:
-        # gsettings might fail if the schema itself doesn't exist
-        logger.warning(f"Command failed while listing keys for schema '{schema}'. "
-                       f"Maybe schema not installed? Stderr: {e.stderr.strip()}")
-        return False # Failed to list keys, assume the specific key doesn't exist
-    except Exception as e:
-         logger.error(f"An unexpected error occurred checking gsettings keys: {e}")
->>>>>>> b21cfc06
          return False
 
 
@@ -252,8 +192,14 @@
     This function adapts its behavior based on the desktop session type
     (X11 vs. Wayland/other) and the availability of the 'picture-uri-dark'
     gsettings key to maximize compatibility across different GNOME versions.
+    Sets the GNOME desktop wallpaper using the gsettings command-line tool.
+
+    This function adapts its behavior based on the desktop session type
+    (X11 vs. Wayland/other) and the availability of the 'picture-uri-dark'
+    gsettings key to maximize compatibility across different GNOME versions.
 
     Args:
+        image_path: The absolute Path object pointing to the desired wallpaper image.
         image_path: The absolute Path object pointing to the desired wallpaper image.
 
     Returns:
@@ -261,18 +207,25 @@
         False otherwise. Note: Success indicates the commands ran without error,
         but doesn't guarantee the desktop visually updated if there are other
         desktop environment issues.
+        True if the necessary gsettings commands were executed successfully,
+        False otherwise. Note: Success indicates the commands ran without error,
+        but doesn't guarantee the desktop visually updated if there are other
+        desktop environment issues.
     """
     if not image_path.is_file():
         logger.error(f"Wallpaper image file not found: {image_path}")
         return False
 
+    # Check if gsettings command exists early on
     # Check if gsettings command exists early on
     if not shutil.which("gsettings"):
          logger.error("'gsettings' command not found. Cannot set GNOME wallpaper.")
          return False
 
     # Convert the Path object to an absolute file URI (e.g., "file:///...")
+    # Convert the Path object to an absolute file URI (e.g., "file:///...")
     try:
+        abs_image_path = image_path.resolve(strict=True) # Ensures path exists
         abs_image_path = image_path.resolve(strict=True) # Ensures path exists
         file_uri = abs_image_path.as_uri()
     except FileNotFoundError:
@@ -286,7 +239,6 @@
     session_type = os.environ.get('XDG_SESSION_TYPE', 'unknown').lower()
     is_x11 = (session_type == 'x11')
     should_set_dark_uri = False # Default to not setting the dark URI
-<<<<<<< HEAD
 
     if is_x11:
         # On X11, GNOME traditionally uses only picture-uri for both light/dark
@@ -300,7 +252,11 @@
         else:
             logger.info(f"Key '{KEY_PICTURE_URI_DARK}' not found. Will only set 'picture-uri'.")
 
-=======
+    # --- Build the list of commands to execute ---
+    # --- Determine which keys need to be set based on environment ---
+    session_type = os.environ.get('XDG_SESSION_TYPE', 'unknown').lower()
+    is_x11 = (session_type == 'x11')
+    should_set_dark_uri = False # Default to not setting the dark URI
 
     if is_x11:
         # On X11, GNOME traditionally uses only picture-uri for both light/dark
@@ -314,15 +270,24 @@
         else:
             logger.info(f"Key '{KEY_PICTURE_URI_DARK}' not found. Will only set 'picture-uri'.")
 
->>>>>>> b21cfc06
     # --- Build the list of commands to execute ---
     commands_to_run = [
         # 1. Set picture options (e.g., how the image is scaled)
         ['gsettings', 'set', SCHEMA_BACKGROUND, KEY_PICTURE_OPTIONS, 'zoom'], # 'zoom' is usually a good default
         # 2. Always set the primary picture URI
+        # 1. Set picture options (e.g., how the image is scaled)
+        ['gsettings', 'set', SCHEMA_BACKGROUND, KEY_PICTURE_OPTIONS, 'zoom'], # 'zoom' is usually a good default
+        # 2. Always set the primary picture URI
         ['gsettings', 'set', SCHEMA_BACKGROUND, KEY_PICTURE_URI, file_uri],
     ]
 
+    # 3. Conditionally add the command for the dark URI if needed
+    if should_set_dark_uri:
+        commands_to_run.append(['gsettings', 'set', SCHEMA_BACKGROUND, KEY_PICTURE_URI_DARK, file_uri])
+
+    logger.info(f"Attempting to set wallpaper using {len(commands_to_run)} gsettings command(s). Target URI: {file_uri}")
+
+    # --- Execute the gsettings commands ---
     # 3. Conditionally add the command for the dark URI if needed
     if should_set_dark_uri:
         commands_to_run.append(['gsettings', 'set', SCHEMA_BACKGROUND, KEY_PICTURE_URI_DARK, file_uri])
@@ -337,33 +302,46 @@
             # Run the command, check for non-zero exit code, capture output
             result = subprocess.run(cmd, capture_output=True, text=True, check=True, timeout=10)
             logger.debug(f"Command successful.") # Keep success log concise
+            logger.debug(f"Running command: {' '.join(cmd)}")
+            # Run the command, check for non-zero exit code, capture output
+            result = subprocess.run(cmd, capture_output=True, text=True, check=True, timeout=10)
+            logger.debug(f"Command successful.") # Keep success log concise
         except FileNotFoundError:
             logger.error(f"Command failed: '{cmd[0]}' not found. Check PATH.")
+            logger.error(f"Command failed: '{cmd[0]}' not found. Check PATH.")
             success = False
+            break # Cannot continue if gsettings is missing
             break # Cannot continue if gsettings is missing
         except subprocess.TimeoutExpired:
             logger.error(f"Command timed out: {' '.join(cmd)}")
             success = False
             break # Stop if a command hangs
+            break # Stop if a command hangs
         except subprocess.CalledProcessError as e:
+            # This catches gsettings commands that exit with an error
             # This catches gsettings commands that exit with an error
             logger.error(f"Command failed: {' '.join(cmd)}")
             logger.error(f"  Return Code: {e.returncode}")
             logger.error(f"  Stderr: {e.stderr.strip()}")
             # If setting the main URI fails, no point setting dark. If options fail, maybe continue?
             # For simplicity, we break on the first error.
+            # If setting the main URI fails, no point setting dark. If options fail, maybe continue?
+            # For simplicity, we break on the first error.
             success = False
+            break
             break
         except Exception as e:
              # Catch any other unexpected exceptions during subprocess execution
              logger.error(f"An unexpected error occurred running command {' '.join(cmd)}: {e}", exc_info=True)
+             # Catch any other unexpected exceptions during subprocess execution
+             logger.error(f"An unexpected error occurred running command {' '.join(cmd)}: {e}", exc_info=True)
              success = False
              break
 
+    # Final status log
     # Final status log
     if success:
         logger.info("Successfully executed necessary gsettings commands for wallpaper.")
-<<<<<<< HEAD
         # Attempt to send a success notification AFTER setting the wallpaper
         send_notification("ChromaDesk", f"Wallpaper successfully set to {image_path.name}")
     else:
@@ -372,9 +350,4 @@
         send_notification("ChromaDesk Error", "Failed to set wallpaper. Check logs.")
 
 
-=======
-    else:
-        logger.error("Failed to execute all necessary gsettings commands for wallpaper.")
-
->>>>>>> b21cfc06
     return success